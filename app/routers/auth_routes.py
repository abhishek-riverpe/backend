--- conflicted
+++ resolved
@@ -662,29 +662,11 @@
         )
     except Exception as e:
         logger.warning(f"[AUTH] Failed to create login session: {e}")
-<<<<<<< HEAD
     # MED-06: Use logger instead of print, avoid logging full user object
     logger.info(f"[AUTH] Login session created for user_id={user.id}")
     # MED-04: Minimal profile - removed sensitive security fields (login_attempts, locked_until)
     # Also removed last_login_at, created_at, updated_at to prevent reconnaissance
     # LOW-05: Removed unnecessary hasattr() calls - Prisma models have defined fields
-=======
-    print(f"[AUTH] Login session created for user {user}")
-    
-    # Helper function to safely convert datetime to ISO format string
-    def to_iso_string(dt_value):
-        """Convert datetime to ISO string, handling both datetime objects and strings."""
-        if dt_value is None:
-            return None
-        if isinstance(dt_value, str):
-            # Already a string (from raw SQL), return as-is
-            return dt_value
-        if hasattr(dt_value, 'isoformat'):
-            # It's a datetime object
-            return dt_value.isoformat()
-        return str(dt_value) if dt_value else None
-    
->>>>>>> 3497c45c
     safe_user = {
         "id": str(user.id),
         "email": user.email,
@@ -692,22 +674,8 @@
         "last_name": user.last_name,
         "email_verified": user.email_verified,
         "zynk_entity_id": getattr(user, "zynk_entity_id", None) or getattr(user, "external_entity_id", None),
-<<<<<<< HEAD
         "entity_type": str(user.entity_type) if user.entity_type else None,
         "status": str(user.status) if user.status else None,
-=======
-        "entity_type": str(user.entity_type) if hasattr(user, "entity_type") else None,
-        "email": user.email if hasattr(user, "email") else None,
-        "first_name": user.first_name if hasattr(user, "first_name") else None,
-        "last_name": user.last_name if hasattr(user, "last_name") else None,
-        "email_verified": user.email_verified if hasattr(user, "email_verified") else None,
-        "last_login_at": to_iso_string(getattr(user, "last_login_at", None)),
-        "login_attempts": user.login_attempts if hasattr(user, "login_attempts") else None,
-        "locked_until": to_iso_string(getattr(user, "locked_until", None)),
-        "status": str(user.status) if hasattr(user, "status") else None,
-        "created_at": to_iso_string(getattr(user, "created_at", None)),
-        "updated_at": to_iso_string(getattr(user, "updated_at", None)),
->>>>>>> 3497c45c
     }
     # MED-06: Use logger instead of print, avoid logging full user data
     logger.debug(f"[AUTH] User profile data prepared for user_id={user.id}")
