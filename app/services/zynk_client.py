--- conflicted
+++ resolved
@@ -99,36 +99,12 @@
                 user_message="Unable to reach verification service. Please try again.",
             )
 
-<<<<<<< HEAD
         body = _parse_kyc_link_response(response, url)
 
         if not (200 <= response.status_code < 300):
             kyc_completed = _handle_kyc_already_completed(body, zynk_entity_id)
             if kyc_completed:
                 return kyc_completed
-=======
-        try:
-            body = response.json()
-        except ValueError:
-            raise upstream_error(
-                log_message=f"[ZYNK] Invalid JSON from KYC link endpoint at {url}."
-                f"Response preview: {response.text[:200]}",
-                user_message="Verification service returned an invalid response. Please try again later.",
-            )
-
-        if not (200 <= response.status_code < 300):
-            error_obj = body.get("error") or {}
-            error_details = (error_obj.get("details") or body.get("message") or "").lower()
-            if (
-                response.status_code == 400
-                and "kyc for this entity has already been done" in error_details
-            ):
-                
-                return {
-                    "kycCompleted": True,
-                    "message": "KYC for this entity has already been completed.",
-                }
->>>>>>> d5c39aea
 
             error_msg = body.get("message") or body.get("error") or "Unknown error"
             
@@ -138,24 +114,8 @@
                 user_message="Verification service error. Please try again later.",
             )
 
-<<<<<<< HEAD
         _validate_kyc_link_response(body, url)
         data = _extract_kyc_link_data(body, url)
-=======
-        if not isinstance(body, dict) or not body.get("success"):
-            error_msg = body.get("message", "Request was not successful")
-            raise upstream_error(
-                log_message=f"[ZYNK] Verification service rejected KYC link request at {url}: {error_msg}",
-                user_message="Verification service rejected the request. Please contact support if this continues.",
-            )
-
-        data = body.get("data") or {}
-        if not data.get("kycLink"):
-            raise upstream_error(
-                log_message=f"[ZYNK] Missing kycLink in upstream response from {url}: {data}",
-                user_message="Verification service returned incomplete data. Please try again later.",
-            )
->>>>>>> d5c39aea
 
         return data
 
@@ -165,7 +125,6 @@
     )
 
 
-<<<<<<< HEAD
 def _parse_funding_account_response(response: httpx.Response, url: str) -> dict:
     """Parse JSON response from funding account creation endpoint."""
     try:
@@ -213,18 +172,11 @@
 
 
 async def create_funding_account_from_zynk(zynk_entity_id: str, jurisdiction_id: str) -> Dict[str, Any]:
-    """
-    Call ZynkLabs API to create a funding account for an entity.
-=======
->>>>>>> d5c39aea
-
-async def create_funding_account_from_zynk(zynk_entity_id: str, jurisdiction_id: str) -> Dict[str, Any]:
 
     url = f"{settings.zynk_base_url}/api/v1/transformer/accounts/{zynk_entity_id}/create/funding_account/{jurisdiction_id}"
 
     headers = {**_auth_header()}
 
-<<<<<<< HEAD
     headers = {
         **_auth_header(),
         "Content-Type": CONTENT_TYPE_JSON,
@@ -232,8 +184,6 @@
     }
 
     # Simple retry for transient network errors
-=======
->>>>>>> d5c39aea
     for attempt in range(2):
         try:
             async with httpx.AsyncClient(timeout=settings.zynk_timeout_s) as client:
@@ -247,18 +197,7 @@
                 user_message="Unable to reach verification service. Please try again.",
             )
 
-<<<<<<< HEAD
         body = _parse_funding_account_response(response, url)
-=======
-        try:
-            body = response.json()
-        except ValueError:
-            raise upstream_error(
-                log_message=f"[ZYNK] Invalid JSON from funding account creation endpoint at {url}. "
-                f"Response preview: {response.text[:200]}",
-                user_message="Verification service returned an invalid response. Please try again later.",
-            )
->>>>>>> d5c39aea
 
         if not (200 <= response.status_code < 300):
             error_msg = body.get("message") or body.get("error") or "Unknown error"
@@ -269,27 +208,8 @@
                 error_details=body,
             )
 
-<<<<<<< HEAD
         _validate_funding_account_response(body, url)
         inner_data = _extract_funding_account_data(body, url)
-=======
-        if not isinstance(body, dict) or not body.get("success"):
-            error_msg = body.get("message", "Request was not successful")
-            raise upstream_error(
-                log_message=f"[ZYNK] Verification service rejected funding account creation request at {url}: {error_msg}",
-                user_message="Verification service rejected the request. Please contact support if this continues.",
-                error_details=body,
-            )
-
-        outer_data = body.get("data") or {}
-        inner_data = outer_data.get("data") or {}
-
-        if not inner_data.get("id"):
-            raise upstream_error(
-                log_message=f"[ZYNK] Missing funding account ID in upstream response from {url}: {inner_data}",
-                user_message="Verification service returned incomplete data. Please try again later.",
-            )
->>>>>>> d5c39aea
 
         return inner_data
 
